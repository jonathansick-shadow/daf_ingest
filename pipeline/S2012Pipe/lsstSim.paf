--- conflicted
+++ resolved
@@ -44,12 +44,8 @@
 		taskName: processCcd
                 taskClass: ProcessCcdTask
                 taskModule: lsst.pipe.tasks.processCcd
-<<<<<<< HEAD
 		dataIdNames: "visit" "raft" "sensor"
-                cmdTemplate: "lsstSim %(input)s --doraise --output %(output)s --id visit=%(visit)s raft=%(raft)s sensor=%(sensor)s"
-=======
                 cmdTemplate: "lsstSim %(input)s --doraise --config isr.doWrite=False --config isr.doWriteSnaps=False --output %(output)s --id visit=%(visit)s raft=%(raft)s sensor=%(sensor)s"
->>>>>>> 56016cd1
             }
         }
     }
